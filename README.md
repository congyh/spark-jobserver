[![Build Status](https://travis-ci.org/spark-jobserver/spark-jobserver.svg?branch=master)](https://travis-ci.org/spark-jobserver/spark-jobserver)

[![Join the chat at https://gitter.im/spark-jobserver/spark-jobserver](https://badges.gitter.im/Join%20Chat.svg)](https://gitter.im/spark-jobserver/spark-jobserver?utm_source=badge&utm_medium=badge&utm_campaign=pr-badge&utm_content=badge)

spark-jobserver provides a RESTful interface for submitting and managing [Apache Spark](http://spark-project.org) jobs, jars, and job contexts.
This repo contains the complete Spark job server project, including unit tests and deploy scripts.
It was originally started at [Ooyala](http://www.ooyala.com), but this is now the main development repo.

See [Troubleshooting Tips](doc/troubleshooting.md) as well as [Yarn tips](doc/yarn.md).

## Users

(Please add yourself to this list!)

Spark Job Server is now included in Datastax Enterprise 4.8!

- [Ooyala](http://www.ooyala.com)
- [Netflix](http://www.netflix.com)
- [Avenida.com](http://www.avenida.com)
- GumGum
- Fuse Elements
- Frontline Solvers
- Aruba Networks
- [Zed Worldwide](http://www.zed.com)
- [KNIME](https://www.knime.org/)
- [Azavea](http://azavea.com)
- [Maana](http://maana.io/)

## Features

- *"Spark as a Service"*: Simple REST interface (including HTTPS) for all aspects of job, context management
- Support for Spark SQL, Hive, Streaming Contexts/jobs and custom job contexts!  See [Contexts](doc/contexts.md).
- LDAP Auth support via Apache Shiro integration
- Supports sub-second low-latency jobs via long-running job contexts
- Start and stop job contexts for RDD sharing and low-latency jobs; change resources on restart
- Kill running jobs via stop context and delete job
- Separate jar uploading step for faster job startup
- Asynchronous and synchronous job API.  Synchronous API is great for low latency jobs!
- Preliminary support for Java (see `JavaSparkJob`)
- Works with Standalone Spark as well as Mesos and yarn-client
- Job and jar info is persisted via a pluggable DAO interface
- Named RDDs to cache and retrieve RDDs by name, improving RDD sharing and reuse among jobs. 
- Supports Scala 2.10 and 2.11

## Version Information

| Version     | Spark Version |
|-------------|---------------|
| 0.3.1       | 0.9.1         |
| 0.4.0       | 1.0.2         |
| 0.4.1       | 1.1.0         |
| 0.5.0       | 1.2.0         |
| 0.5.1       | 1.3.0         |
| 0.5.2       | 1.3.1         |
<<<<<<< HEAD
| 0.5.3       | 1.4.1         |
| master      | 1.5.0         |
=======
| 0.6.0       | 1.4.1         |
>>>>>>> dd9a782a

For release notes, look in the `notes/` directory.  They should also be up on [ls.implicit.ly](http://ls.implicit.ly/spark-jobserver/spark-jobserver).

## Quick Start

The easiest way to get started is to try the [Docker container](doc/docker.md) which prepackages a Spark distribution with the job server and lets you start and deploy it.

## Development mode

The example walk-through below shows you how to use the job server with an included example job, by running the job server in local development mode in SBT.  This is not an example of usage in production.

You need to have [SBT](http://www.scala-sbt.org/release/docs/Getting-Started/Setup.html) installed.

To set the current version, do something like this:

    export VER=`sbt version | tail -1 | cut -f2`

From SBT shell, simply type "reStart".  This uses a default configuration file.  An optional argument is a
path to an alternative config file.  You can also specify JVM parameters after "---".  Including all the
options looks like this:

    reStart /path/to/my.conf --- -Xmx8g

Note that reStart (SBT Revolver) forks the job server in a separate process.  If you make a code change, simply
type reStart again at the SBT shell prompt, it will compile your changes and restart the jobserver.  It enables
very fast turnaround cycles.

**NOTE2**: You cannot do `sbt reStart` from the OS shell.  SBT will start job server and immediately kill it.

For example jobs see the job-server-tests/ project / folder.

When you use `reStart`, the log file goes to `job-server/job-server-local.log`.  There is also an environment variable
EXTRA_JAR for adding a jar to the classpath.

### WordCountExample walk-through

#### Package Jar - Send to Server
First, to package the test jar containing the WordCountExample: `sbt job-server-tests/package`.
Then go ahead and start the job server using the instructions above.

Let's upload the jar:

    curl --data-binary @job-server-tests/target/scala-2.10/job-server-tests-$VER.jar localhost:8090/jars/test
    OK⏎

#### Ad-hoc Mode - Single, Unrelated Jobs (Transient Context)
The above jar is uploaded as app `test`.  Next, let's start an ad-hoc word count job, meaning that the job
server will create its own SparkContext, and return a job ID for subsequent querying:

    curl -d "input.string = a b c a b see" 'localhost:8090/jobs?appName=test&classPath=spark.jobserver.WordCountExample'
    {
      "status": "STARTED",
      "result": {
        "jobId": "5453779a-f004-45fc-a11d-a39dae0f9bf4",
        "context": "b7ea0eb5-spark.jobserver.WordCountExample"
      }
    }⏎

NOTE: If you want to feed in a text file config and POST using curl, you want the `--data-binary` option, otherwise
curl will munge your line separator chars.  Like:

    curl --data-binary @my-job-config.json 'localhost:8090/jobs?appNam=...'

From this point, you could asynchronously query the status and results:

    curl localhost:8090/jobs/5453779a-f004-45fc-a11d-a39dae0f9bf4
    {
      "status": "OK",
      "result": {
        "a": 2,
        "b": 2,
        "c": 1,
        "see": 1
      }
    }⏎

Note that you could append `&sync=true` when you POST to /jobs to get the results back in one request, but for
real clusters and most jobs this may be too slow.

You can also append `&timeout=XX` to extend the request timeout for `sync=true` requests.

#### Persistent Context Mode - Faster & Required for Related Jobs
Another way of running this job is in a pre-created context.  Start a new context:

    curl -d "" 'localhost:8090/contexts/test-context?num-cpu-cores=4&memory-per-node=512m'
    OK⏎

You can verify that the context has been created:

    curl localhost:8090/contexts
    ["test-context"]⏎

Now let's run the job in the context and get the results back right away:

    curl -d "input.string = a b c a b see" 'localhost:8090/jobs?appName=test&classPath=spark.jobserver.WordCountExample&context=test-context&sync=true'
    {
      "status": "OK",
      "result": {
        "a": 2,
        "b": 2,
        "c": 1,
        "see": 1
      }
    }⏎

Note the addition of `context=` and `sync=true`.

## Create a Job Server Project
In your `build.sbt`, add this to use the job server jar:

	resolvers += "Job Server Bintray" at "https://dl.bintray.com/spark-jobserver/maven"

	libraryDependencies += "spark.jobserver" %% "job-server-api" % "0.6.0" % "provided"

If a SQL or Hive job/context is desired, you also want to pull in `job-server-extras`:

    libraryDependencies += "spark.jobserver" %% "job-server-extras" % "0.6.0" % "provided"

For most use cases it's better to have the dependencies be "provided" because you don't want SBT assembly to include the whole job server jar.

To create a job that can be submitted through the job server, the job must implement the `SparkJob` trait. 
Your job will look like:
```scala
object SampleJob  extends SparkJob {
    override def runJob(sc:SparkContext, jobConfig: Config): Any = ???
    override def validate(sc:SparkContext, config: Config): SparkJobValidation = ???
}
```

- `runJob` contains the implementation of the Job. The SparkContext is managed by the JobServer and will be provided to the job through this method.
  This relieves the developer from the boiler-plate configuration management that comes with the creation of a Spark job and allows the Job Server to
manage and re-use contexts.
- `validate` allows for an initial validation of the context and any provided configuration. If the context and configuration are OK to run the job, returning `spark.jobserver.SparkJobValid` will let the job execute, otherwise returning `spark.jobserver.SparkJobInvalid(reason)` prevents the job from running and provides means to convey the reason of failure. In this case, the call immediately returns an `HTTP/1.1 400 Bad Request` status code.  
`validate` helps you preventing running jobs that will eventually fail due to missing or wrong configuration and save both time and resources.  

Let's try running our sample job with an invalid configuration:

    curl -i -d "bad.input=abc" 'localhost:8090/jobs?appName=test&classPath=spark.jobserver.WordCountExample'

    HTTP/1.1 400 Bad Request
    Server: spray-can/1.2.0
    Date: Tue, 10 Jun 2014 22:07:18 GMT
    Content-Type: application/json; charset=UTF-8
    Content-Length: 929

    {
      "status": "VALIDATION FAILED",
      "result": {
        "message": "No input.string config param",
        "errorClass": "java.lang.Throwable",
        "stack": ["spark.jobserver.JobManagerActor$$anonfun$spark$jobserver$JobManagerActor$$getJobFuture$4.apply(JobManagerActor.scala:212)", 
        "scala.concurrent.impl.Future$PromiseCompletingRunnable.liftedTree1$1(Future.scala:24)", 
        "scala.concurrent.impl.Future$PromiseCompletingRunnable.run(Future.scala:24)", 
        "akka.dispatch.TaskInvocation.run(AbstractDispatcher.scala:42)",
        "akka.dispatch.ForkJoinExecutorConfigurator$AkkaForkJoinTask.exec(AbstractDispatcher.scala:386)", 
        "scala.concurrent.forkjoin.ForkJoinTask.doExec(ForkJoinTask.java:260)", 
        "scala.concurrent.forkjoin.ForkJoinPool$WorkQueue.runTask(ForkJoinPool.java:1339)", 
        "scala.concurrent.forkjoin.ForkJoinPool.runWorker(ForkJoinPool.java:1979)", 
        "scala.concurrent.forkjoin.ForkJoinWorkerThread.run(ForkJoinWorkerThread.java:107)"]
      }
    }

### Using Named RDDs
Named RDDs are a way to easily share RDDs among job. Using this facility, computed RDDs can be cached with a given name and later on retrieved.
To use this feature, the SparkJob needs to mixin `NamedRddSupport`:
```scala
object SampleNamedRDDJob  extends SparkJob with NamedRddSupport {
    override def runJob(sc:SparkContext, jobConfig: Config): Any = ???
    override def validate(sc:SparkContext, config: Config): SparkJobValidation = ???
}
```

Then in the implementation of the job, RDDs can be stored with a given name:
```scala
this.namedRdds.update("french_dictionary", frenchDictionaryRDD)
```
Other job running in the same context can retrieve and use this RDD later on:
```scala
val rdd = this.namedRdds.get[(String, String)]("french_dictionary").get 
```
(note the explicit type provided to get. This will allow to cast the retrieved RDD that otherwise is of type RDD[_])

For jobs that depends on a named RDDs it's a good practice to check for the existence of the NamedRDD in the `validate` method as explained earlier:
```scala   
def validate(sc:SparkContext, config: Contig): SparkJobValidation = {
  ...
  val rdd = this.namedRdds.get[(Long, scala.Seq[String])]("dictionary")
  if (rdd.isDefined) SparkJobValid else SparkJobInvalid(s"Missing named RDD [dictionary]")
}
```

### HTTPS / SSL Configuration
To activate ssl communication, set these flags in your application.conf file (Section 'spray.can.server'):
```
  ssl-encryption = on
  # absolute path to keystore file
  keystore = "/some/path/sjs.jks"
  keystorePW = "changeit"
```

You will need a keystore that contains the server certificate. The bare minimum is achieved with this command which creates a self-signed certificate:
```
 keytool -genkey -keyalg RSA -alias jobserver -keystore ~/sjs.jks -storepass changeit -validity 360 -keysize 2048
```
You may place the keystore anywhere.    
Here is an example of a simple curl command that utilizes ssl:
```
curl -k https://localhost:8090/contexts
```
The ```-k``` flag tells curl to "Allow connections to SSL sites without certs". Export your server certificate and import it into the client's truststore to fully utilize ssl security. 

### Authentication

Authentication uses the [Apache Shiro](http://shiro.apache.org/index.html) framework. Authentication is activated by setting this flag (Section 'shiro'): 
```
authentication = on
# absolute path to shiro config file, including file name
config.path = "/some/path/shiro.ini"
```
Shiro-specific configuration options should be placed into a file named 'shiro.ini' in the directory as specified by the config option 'config.path'. 
Here is an example that configures LDAP with user group verification:
```
# use this for basic ldap authorization, without group checking
# activeDirectoryRealm = org.apache.shiro.realm.ldap.JndiLdapRealm
# use this for checking group membership of users based on the 'member' attribute of the groups:
activeDirectoryRealm = spark.jobserver.auth.LdapGroupRealm
# search base for ldap groups (only relevant for LdapGroupRealm):
activeDirectoryRealm.contextFactory.environment[ldap.searchBase] = dc=xxx,dc=org
# allowed groups (only relevant for LdapGroupRealm):
activeDirectoryRealm.contextFactory.environment[ldap.allowedGroups] = "cn=group1,ou=groups", "cn=group2,ou=groups"
activeDirectoryRealm.contextFactory.environment[java.naming.security.credentials] = password
activeDirectoryRealm.contextFactory.url = ldap://localhost:389
activeDirectoryRealm.userDnTemplate = cn={0},ou=people,dc=xxx,dc=org

cacheManager = org.apache.shiro.cache.MemoryConstrainedCacheManager

securityManager.cacheManager = $cacheManager
```

Make sure to edit the url, credentials, userDnTemplate, ldap.allowedGroups and ldap.searchBase settings in accordance with your local setup.

Here is an example of a simple curl command that authenticates a user and uses ssl (you may want to use -H to hide the 
credentials, this is just a simple example to get you started):
```
curl -k --basic --user 'user:pw' https://localhost:8090/contexts
```

## Deployment

### Manual steps

1. Copy `config/local.sh.template` to `<environment>.sh` and edit as appropriate.  NOTE: be sure to set SPARK_VERSION if you need to compile against a different version, ie. 1.4.1 for job server 0.6.0
2. Copy `config/shiro.ini.template` to `shiro.ini` and edit as appropriate. NOTE: only required when `authentication = on`
3. Copy `config/local.conf.template` to `<environment>.conf` and edit as appropriate.
4. `bin/server_deploy.sh <environment>` -- this packages the job server along with config files and pushes
   it to the remotes you have configured in `<environment>.sh`
5. On the remote server, start it in the deployed directory with `server_start.sh` and stop it with `server_stop.sh`

The `server_start.sh` script uses `spark-submit` under the hood and may be passed any of the standard extra arguments from `spark-submit`.

NOTE: by default the assembly jar from `job-server-extras`, which includes support for SQLContext and HiveContext, is used.  If you face issues with all the extra dependencies, consider modifying the install scripts to invoke `sbt job-server/assembly` instead, which doesn't include the extra dependencies.

Note: to test out the deploy to a local staging dir, or package the job server for Mesos,
use `bin/server_package.sh <environment>`.

### Chef

There is also a [Chef cookbook](https://github.com/spark-jobserver/chef-spark-jobserver) which can be used to deploy Spark Jobserver.

## Architecture

The job server is intended to be run as one or more independent processes, separate from the Spark cluster
(though it very well may be collocated with say the Master).

At first glance, it seems many of these functions (eg job management) could be integrated into the Spark standalone master.  While this is true, we believe there are many significant reasons to keep it separate:

- We want the job server to work for Mesos and YARN as well
- Spark and Mesos masters are organized around "applications" or contexts, but the job server supports running many discrete "jobs" inside a single context
- We want it to support Shark functionality in the future
- Loose coupling allows for flexible HA arrangements (multiple job servers targeting same standalone master, or possibly multiple Spark clusters per job server)

Flow diagrams are checked in in the doc/ subdirectory.  .diagram files are for websequencediagrams.com... check them out, they really will help you understand the flow of messages between actors.

## API

### Jars

    GET /jars            - lists all the jars and the last upload timestamp
    POST /jars/<appName> - uploads a new jar under <appName>

### Contexts

    GET /contexts           - lists all current contexts
    POST /contexts/<name>   - creates a new context
    DELETE /contexts/<name> - stops a context and all jobs running in it

### Jobs

Jobs submitted to the job server must implement a `SparkJob` trait.  It has a main `runJob` method which is
passed a SparkContext and a typesafe Config object.  Results returned by the method are made available through
the REST API.

    GET /jobs                - Lists the last N jobs
    POST /jobs               - Starts a new job, use ?sync=true to wait for results
    GET /jobs/<jobId>        - Gets the result or status of a specific job
    DELETE /jobs/<jobId>     - Kills the specified job
    GET /jobs/<jobId>/config - Gets the job configuration

For details on the Typesafe config format used for input (JSON also works), see the [Typesafe Config docs](https://github.com/typesafehub/config).

### Data

It is sometime necessary to programmatically upload files to the server. Use these paths to manage such files:

    GET /data                - Lists previously uploaded files that were not yet deleted
    POST /data/<prefix>      - Uploads a new file, the full path of the file on the server is returned, the 
                               prefix is the prefix of the actual filename used on the server (a timestamp is 
                               added to ensure uniqueness)							   
    DELETE /data/<filename>  - Deletes the specified file (only if under control of the JobServer)

These files are uploaded to the server and are stored in a local temporary 
directory on the server where the JobServer runs. The POST command returns the full 
pathname and filename of the uploaded file so that later jobs can work with this 
just the same as with any other server-local file. A job could therefore add this file to HDFS or distribute 
it to worker nodes via the SparkContext.addFile command.  	
For files that are larger than a few hundred MB, it is recommended to manually upload these files to the server or 
to directly add them to your HDFS.
	
### Context configuration

A number of context-specific settings can be controlled when creating a context (POST /contexts) or running an
ad-hoc job (which creates a context on the spot).  For example, add urls of dependent jars for a context.

    POST '/contexts/my-new-context?dependent-jar-uris=file:///some/path/of/my-foo-lib.jar'

When creating a context via POST /contexts, the query params are used to override the default configuration in
spark.context-settings.  For example,

    POST /contexts/my-new-context?num-cpu-cores=10

would override the default spark.context-settings.num-cpu-cores setting.

When starting a job, and the context= query param is not specified, then an ad-hoc context is created.  Any
settings specified in spark.context-settings will override the defaults in the job server config when it is
started up.

Any spark configuration param can be overridden either in POST /contexts query params, or through `spark
.context-settings` job configuration.  In addition, `num-cpu-cores` maps to `spark.cores.max`, and `mem-per-
node` maps to `spark.executor.memory`.  Therefore the following are all equivalent:

    POST /contexts/my-new-context?num-cpu-cores=10

    POST /contexts/my-new-context?spark.cores.max=10

or in the job config when using POST /jobs,

    spark.context-settings {
        spark.cores.max = 10
    }

To pass settings directly to the sparkConf that do not use the "spark." prefix "as-is", use the "passthrough" section.

    spark.context-settings {
        spark.cores.max = 10
        passthrough {
          some.custom.hadoop.config = "192.168.1.1"
        }
    }

For the exact context configuration parameters, see JobManagerActor docs as well as application.conf.

Also see the [yarn doc](doc/yarn.md) for more tips.

### Job Result Serialization

The result returned by the `SparkJob` `runJob` method is serialized by the job server into JSON for routes
that return the result (GET /jobs with sync=true, GET /jobs/<jobId>).  Currently the following types can be
serialized properly:

- String, Int, Long, Double, Float, Boolean
- Scala Map's with string key values (non-string keys may be converted to strings)
- Scala Seq's
- Array's
- Anything that implements Product (Option, case classes) -- they will be serialized as lists
- Maps and Seqs may contain nested values of any of the above

If we encounter a data type that is not supported, then the entire result will be serialized to a string.

## Contribution and Development
Contributions via Github Pull Request are welcome.  See the TODO for some ideas.

- If you need to build with a specific scala version use ++x.xx.x followed by the regular command,
for instance: `sbt ++2.11.6 job-server/compile` 
- From the "master" project, please run "test" to ensure nothing is broken.
   - You may need to set `SPARK_LOCAL_IP` to `localhost` to ensure Akka port can bind successfully
- Logging for tests goes to "job-server-test.log"
- Run `scoverage:test` to check the code coverage and improve it
- Please run scalastyle to ensure your code changes don't break the style guide
- Do "reStart" from SBT for quick restarts of the job server process
- Please update the g8 template if you change the SparkJob API

### Publishing packages

In the root project, do `release cross`.

To announce the release on [ls.implicit.ly](http://ls.implicit.ly/), use
[Herald](https://github.com/n8han/herald#install) after adding release notes in
the `notes/` dir.  Also regenerate the catalog with `lsWriteVersion` SBT task
and `lsync`, in project job-server.

## Contact

For user/dev questions, we are using google group for discussions:
<https://groups.google.com/forum/#!forum/spark-jobserver>

Please report bugs/problems to:
<https://github.com/spark-jobserver/spark-jobserver/issues>

## License
Apache 2.0, see LICENSE.md

## TODO

- More debugging for classpath issues
- Update .g8 template, consider creating Activator template for sample job	
- Add Swagger support.  See the spray-swagger project.
- Implement an interactive SQL window.  See: [spark-admin](https://github.com/adatao/spark-admin)

- Stream the current job progress via a Listener
- Add routes to return stage info for a job.  Persist it via DAO so that we can always retrieve stage / performance info
  even for historical jobs.  This would be pretty kickass.<|MERGE_RESOLUTION|>--- conflicted
+++ resolved
@@ -52,12 +52,8 @@
 | 0.5.0       | 1.2.0         |
 | 0.5.1       | 1.3.0         |
 | 0.5.2       | 1.3.1         |
-<<<<<<< HEAD
-| 0.5.3       | 1.4.1         |
+| 0.6.0       | 1.4.1         |
 | master      | 1.5.0         |
-=======
-| 0.6.0       | 1.4.1         |
->>>>>>> dd9a782a
 
 For release notes, look in the `notes/` directory.  They should also be up on [ls.implicit.ly](http://ls.implicit.ly/spark-jobserver/spark-jobserver).
 
