--- conflicted
+++ resolved
@@ -1,11 +1,8 @@
 package spark.jobserver
 
-<<<<<<< HEAD
-=======
 import akka.testkit.TestProbe
 import spark.jobserver.io.JobDAOActor
 
->>>>>>> 8c749450
 /**
  * This tests JobManagerActor of AdHoc context.
  */
@@ -13,14 +10,9 @@
 
   before {
     dao = new InMemoryDAO
-<<<<<<< HEAD
-    manager =
-      system.actorOf(JobManagerActor.props(dao, "test", JobManagerSpec.contextConfig, true))
-=======
     daoActor = system.actorOf(JobDAOActor.props(dao))
     manager = system.actorOf(JobManagerActor.props())
     supervisor = TestProbe().ref
->>>>>>> 8c749450
   }
 
 }