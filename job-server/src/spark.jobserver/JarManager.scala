--- conflicted
+++ resolved
@@ -30,18 +30,14 @@
  * An Actor that manages the jars stored by the job server.   It's important that threads do not try to
  * load a class from a jar as a new one is replacing it, so using an actor to serialize requests is perfect.
  */
-<<<<<<< HEAD
-class JarManager(jobDao: JobDAO) extends InstrumentedActor {
+class JarManager(jobDao: ActorRef) extends InstrumentedActor {
+  import scala.concurrent.duration._
+  val daoAskTimeout = Timeout(3 seconds)
+
   private def saveJar(appName: String, jarBytes: Array[Byte]): Unit = {
     val uploadTime = DateTime.now()
-    jobDao.saveJar(appName, uploadTime, jarBytes)
+    jobDao ! JobDAOActor.SaveJar(appName, uploadTime, jarBytes)
   }
-=======
-class JarManager(jobDao: ActorRef) extends InstrumentedActor {
-
-  import scala.concurrent.duration._
-  val daoAskTimeout = Timeout(3 seconds)
->>>>>>> 8c749450
 
   override def wrappedReceive: Receive = {
     case ListJars =>
@@ -79,12 +75,7 @@
       if (!JarUtils.validateJarBytes(jarBytes)) {
         sender ! InvalidJar
       } else {
-<<<<<<< HEAD
         saveJar(appName, jarBytes)
-=======
-        val uploadTime = DateTime.now()
-        jobDao ! JobDAOActor.SaveJar(appName, uploadTime, jarBytes)
->>>>>>> 8c749450
         sender ! JarStored
       }
   }
